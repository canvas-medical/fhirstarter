--- conflicted
+++ resolved
@@ -89,15 +89,9 @@
             result = await handler(InteractionContext(request, response), resource)  # type: ignore[call-arg]
             id_, result_resource = _result_to_id_resource_tuple(result)
 
-<<<<<<< HEAD
-            response.headers[
-                "Location"
-            ] = f"/{resource_type_str}/{id_}"
-=======
             response.headers["Location"] = (
-                f"{request.base_url}{resource_type_str}/{id_}/_history/1"
-            )
->>>>>>> 480766a1
+                f"/{resource_type_str}/{id_}"
+            )
 
             return format_response(
                 resource=result_resource,
@@ -128,15 +122,9 @@
             result = handler(InteractionContext(request, response), resource)  # type: ignore[call-arg]
             id_, result_resource = _result_to_id_resource_tuple(result)
 
-<<<<<<< HEAD
-            response.headers[
-                "Location"
-            ] = f"/{resource_type_str}/{id_}"
-=======
             response.headers["Location"] = (
-                f"{request.base_url}{resource_type_str}/{id_}/_history/1"
-            )
->>>>>>> 480766a1
+                f"/{resource_type_str}/{id_}"
+            )
 
             return format_response(
                 resource=result_resource,
